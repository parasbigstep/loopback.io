title: 'LoopBack - русский'
url: /doc/ru/lb2/index.html
translated: true
children:

- title: 'Installation'
  url: /doc/ru/lb2/Installation.html
  output: 'web, pdf'
  children:

  - title: 'Installing IBM API Connect'
    url: /doc/ru/lb2/Installing-IBM-API-Connect.html
    output: 'web, pdf'

  - title: 'Установка StrongLoop'
    url: /doc/ru/lb2/Installing-StrongLoop.html
    translated: true
    output: 'web, pdf'

  - title: 'Installing compiler tools'
    url: /doc/ru/lb2/Installing-compiler-tools.html
    output: 'web, pdf'

  - title: 'Installing on MacOS'
    url: /doc/ru/lb2/Installing-on-MacOS.html
    output: 'web, pdf'

  - title: 'Installing on Windows'
    url: /doc/ru/lb2/Installing-on-Windows.html
    output: 'web, pdf'

  - title: 'Installing on Linux'
    url: /doc/ru/lb2/Installing-on-Linux.html
    output: 'web, pdf'

  - title: 'Installation troubleshooting'
    url: /doc/ru/lb2/Installation-troubleshooting.html
    output: 'web, pdf'

  - title: 'Updating to the latest version'
    url: /doc/ru/lb2/Updating-to-the-latest-version.html
    output: 'web, pdf'

- title: 'Основные понятия LoopBack'
  url: /doc/ru/lb2/LoopBack-core-concepts.html
  translated: true
  output: 'web, pdf'
  children:

  - title: 'Часто задаваемые вопросы по LoopBack'
    url: /doc/ru/lb2/LoopBack-FAQ.html
    translated: true
    output: 'web, pdf'

  - title: Routing
    url: /doc/ru/lb2/Routing.html
    output: 'web, pdf'

  - title: 'Glossary'
    url: /doc/ru/lb2/Glossary.html
    output: 'web, pdf'

  - title: 'Проекты StrongLoop Labs'
    url: /doc/ru/lb2/StrongLoop-Labs.html
    translated: true
    output: 'web, pdf'

- title: 'Начало работы с LoopBack'
  url: /doc/ru/lb2/Getting-started-with-LoopBack.html
  translated: true
  output: 'web, pdf'
  children:

  - title: 'Создание простого API'
    url: /doc/ru/lb2/Create-a-simple-API.html
    translated: true
    output: 'web, pdf'

  - title: 'Использование API Explorer'
    url: /doc/ru/lb2/Use-API-Explorer.html
    translated: true
    output: 'web, pdf'

  - title: 'Подключение вашего API к хранилищам данных'
    url: /doc/ru/lb2/Connect-your-API-to-a-data-source.html
    translated: true
    output: 'web, pdf'

  - title: 'Расширьте свой API'
    url: /doc/ru/lb2/Extend-your-API.html
    translated: true
    output: 'web, pdf'

  - title: 'Добавление статической веб-страницы'
    url: /doc/ru/lb2/Add-a-static-web-page.html
    translated: true
    output: 'web, pdf'

  - title: 'Добавить пользовательски маршрут Express'
    url: /doc/ru/lb2/Add-a-custom-Express-route.html
    translated: true
    output: 'web, pdf'

  - title: 'Узнать больше'
    url: /doc/ru/lb2/Next-steps.html
    translated: true
    output: 'web, pdf'

- title: 'Начло работы с LoopBack часть II'
  url: /doc/ru/lb2/Getting-started-part-II.html
  translated: true
  output: 'web, pdf'
  children:

  - title: 'Введение в Coffee Shop Reviews приложение'
    url: /doc/ru/lb2/Introducing-the-Coffee-Shop-Reviews-app.html
    translated: true
    output: 'web, pdf'

  - title: 'Создание нового источника данных'
    url: /doc/ru/lb2/Create-new-data-source.html
    translated: true
    output: 'web, pdf'

  - title: 'Создание новой модели'
    url: /doc/ru/lb2/Create-new-models.html
    translated: true
    output: 'web, pdf'

  - title: 'Определение связей моделей'
    url: /doc/ru/lb2/Define-model-relations.html
    translated: true
    output: 'web, pdf'

  - title: 'Определения прав доступа'
    url: /doc/ru/lb2/Define-access-controls.html
    translated: true
    output: 'web, pdf'

  - title: 'Определение удаленных привязок (remote hook )'
    url: /doc/ru/lb2/Define-a-remote-hook.html
    translated: true
    output: 'web, pdf'

  - title: 'Создание клиентского AngularJS'
    url: /doc/ru/lb2/Create-AngularJS-client.html
    translated: true
    output: 'web, pdf'

  - title: 'Learn more'
    url: /doc/ru/lb2/Learn-more.html  
    output: 'web, pdf'

- title: 'Security advisories'
  url: /doc/ru/lb2/Security-advisories.html
  output: 'web, pdf'
  children:

  - title: 'Security advisory 08-16a-2016'
    url: /doc/ru/lb2/Security-advisory-08-16a-2016.html
    output: 'web, pdf'

  - title: 'Security advisory 08-16-2016'
    url: /doc/ru/lb2/Security-advisory-08-16-2016.html
    output: 'web, pdf'

  - title: 'Security advisory 01-12-2016'
    url: /doc/ru/lb2/Security-advisory-01-12-2016.html
    output: 'web, pdf'

  - title: 'Security advisory 06-04-2015'
    url: /doc/ru/lb2/Security-advisory-06-04-2015.html
    output: 'web, pdf'

  - title: 'Рекомендации по безопасноти 01-09-2015'
    url: /doc/ru/lb2/Security-advisory-01-09-2015.html
    translated: true
    output: 'web, pdf'

- title: 'Создание приложения'
  url: /doc/ru/lb2/Creating-an-application.html
  output: 'web, pdf'
  children:

  - title: 'Зависимость конфигурации от среды'
    url: /doc/ru/lb2/Environment-specific-configuration.html
    output: 'web, pdf'

  - title: 'Версионность вашего API'
    url: /doc/ru/lb2/Versioning-your-API.html
    translated: true
    output: 'web, pdf'

  - title: 'Standard project structure'
    url: /doc/ru/lb2/Standard-project-structure.html
    output: 'web, pdf'

  - title: 'Tutorials and examples'
    url: /doc/ru/lb2/Tutorials-and-examples.html
    output: 'web, pdf'

  - title: 'Использование LoopBack инструментов'
    url: /doc/ru/lb2/Command-line-tools.html
    translated: true
    output: 'web, pdf'

- title: 'Managing users'
  url: /doc/ru/lb2/Managing-users.html
  output: 'web, pdf'
  children:

  - title: 'Registering users'
    url: /doc/ru/lb2/Registering-users.html
    output: 'web, pdf'

  - title: 'Logging in users'
    url: /doc/ru/lb2/Logging-in-users.html
    output: 'web, pdf'

  - title: 'Partitioning users with realms'
    url: /doc/ru/lb2/Partitioning-users-with-realms.html
    output: 'web, pdf'

  - title: 'User management example'
    url: /doc/ru/lb2/User-management-example.html
    output: 'web, pdf'

- title: 'Authentication, authorization, and permissions'
  url: /doc/ru/lb2/Authentication-authorization-and-permissions.html
  output: 'web, pdf'
  children:

  - title: 'Introduction to User model authentication'
    url: /doc/ru/lb2/Introduction-to-User-model-authentication.html
    output: 'web, pdf'

  - title: 'Controlling data access'
    url: /doc/ru/lb2/Controlling-data-access.html
    output: 'web, pdf'

  - title: 'Making authenticated requests'
    url: /doc/ru/lb2/Making-authenticated-requests.html
    output: 'web, pdf'

  - title: 'Defining and using roles'
    url: /doc/ru/lb2/Defining-and-using-roles.html
    output: 'web, pdf'

  - title: 'Accessing related models'
    url: /doc/ru/lb2/Accessing-related-models.html
    output: 'web, pdf'

  - title: 'Creating a default admin user'
    url: /doc/ru/lb2/Creating-a-default-admin-user.html
    output: 'web, pdf'

  - title: 'Security considerations'
    url: /doc/ru/lb2/Security-considerations.html
    output: 'web, pdf'

  - title: 'Tutorial: access control'
    url: /doc/ru/lb2/Tutorial-access-control.html
    output: 'web, pdf'

- title: 'Defining models'
  url: /doc/ru/lb2/Defining-models.html
  output: 'web, pdf'
  children:

  - title: 'Creating models'
    url: /doc/ru/lb2/Creating-models.html
    output: 'web, pdf'
    children:

    - title: 'Using the model generator'
      url: /doc/ru/lb2/Using-the-model-generator.html
      output: 'web, pdf'

    - title: 'Discovering models from relational databases'
      url: /doc/ru/lb2/Discovering-models-from-relational-databases.html
      output: 'web, pdf'

    - title: 'API обнаружения базы данных'
      url: /doc/ru/lb2/Database-discovery-API.html
      translated: true
      output: 'web, pdf'

    - title: 'Creating models from unstructured data'
      url: /doc/ru/lb2/Creating-models-from-unstructured-data.html
      output: 'web, pdf'

  - title: 'Customizing models'
    url: doc/en/lb2/Customizing-models.html
    output: 'web, pdf'

  - title: 'Attaching models to data sources'
    url: /doc/ru/lb2/Attaching-models-to-data-sources.html
    output: 'web, pdf'

  - title: 'Exposing models over REST'
    url: /doc/ru/lb2/Exposing-models-over-REST.html
    output: 'web, pdf'

  - title: 'Validating model data'
    url: /doc/ru/lb2/Validating-model-data.html
    output: 'web, pdf'

  - title: 'Creating model relations'
    url: /doc/ru/lb2/Creating-model-relations.html
    output: 'web'
    children:

    - title: 'Tutorial: model relations'
      url: /doc/ru/lb2/Tutorial-model-relations.html
      output: 'web, pdf'

    - title: 'BelongsTo relations'
      url: /doc/ru/lb2/BelongsTo-relations.html
      output: 'web, pdf'

    - title: 'HasOne relations'
      url: /doc/ru/lb2/HasOne-relations.html
      output: 'web, pdf'

    - title: 'HasMany relations'
      url: /doc/ru/lb2/HasMany-relations.html
      output: 'web, pdf'

    - title: 'HasManyThrough relations'
      url: /doc/ru/lb2/HasManyThrough-relations.html
      output: 'web, pdf'

    - title: 'HasAndBelongsToMany relations'
      url: /doc/ru/lb2/HasAndBelongsToMany-relations.html
      output: 'web, pdf'

    - title: 'Polymorphic relations'
      url: /doc/ru/lb2/Polymorphic-relations.html
      output: 'web, pdf'

    - title: 'Querying related models'
      url: /doc/ru/lb2/Querying-related-models.html
      output: 'web, pdf'

    - title: 'Embedded models and relations'
      url: /doc/ru/lb2/Embedded-models-and-relations.html
      output: 'web, pdf'

    - title: 'Nested queries'
      url: /doc/ru/lb2/Nested-queries.html
      output: 'web, pdf'

- title: 'Using built-in models'
  url: /doc/ru/lb2/Using-built-in-models.html
  output: 'web, pdf'
  children:

  - title: 'Extending built-in models'
    url: /doc/ru/lb2/Extending-built-in-models.html
    output: 'web, pdf'

  - title: 'Adding remote methods to built-in models'
    url: /doc/ru/lb2/Adding-remote-methods-to-built-in-models.html
    output: 'web, pdf'

  - title: 'Creating database tables for built-in models'
    url: /doc/ru/lb2/Creating-database-tables-for-built-in-models.html
    output: 'web, pdf'

  - title: 'Model property reference'
    url: /doc/ru/lb2/Model-property-reference.html
    output: 'web, pdf'

  - title: 'Built-in models REST API'
    url: /doc/ru/lb2/Built-in-models-REST-API.html
    output: 'web'
    children:

    - title: 'PersistedModel REST API'
      url: /doc/ru/lb2/PersistedModel-REST-API.html
      output: 'web, pdf'

    - title: 'Access token REST API'
      url: /doc/ru/lb2/Access-token-REST-API.html
      output: 'web, pdf'

    - title: 'ACL REST API'
      url: /doc/ru/lb2/ACL-REST-API.html
      output: 'web, pdf'

    - title: 'Application REST API'
      url: /doc/ru/lb2/Application-REST-API.html
      output: 'web, pdf'

<<<<<<< HEAD
    - title: 'Email REST API'
      url: /doc/ru/lb2/Email-REST-API.html
      output: 'web, pdf'

    - title: 'Relation REST API'
      url: /doc/ru/lb2/Relation-REST-API.html
      output: 'web, pdf'
=======
      - title: 'Relation REST API'
        url: /doc/en/lb2/Relation-REST-API.html
        output: 'web, pdf'
>>>>>>> b0f94ad0

    - title: 'Role REST API'
      url: /doc/ru/lb2/Role-REST-API.html
      output: 'web, pdf'

    - title: 'User REST API'
      url: /doc/ru/lb2/User-REST-API.html
      output: 'web, pdf'

- title: 'Connecting models to data sources'
  url: /doc/ru/lb2/Connecting-models-to-data-sources.html
  output: 'web, pdf'
  children:

  - title: 'Creating a database schema from models'
    url: /doc/ru/lb2/Creating-a-database-schema-from-models.html
    output: 'web, pdf'

  - title: 'Understanding data sources'
    url: /doc/ru/lb2/Advanced-topics-data-sources.html
    output: 'web'
    children:

  - title: 'Using database transactions'
    url: /doc/ru/lb2/Using-database-transactions.html
    output: 'web, pdf'

  - title: 'Executing native SQL'
    url: /doc/ru/lb2/Executing-native-SQL.html
    output: 'web, pdf'

  - title: 'Building a connector'
    url: /doc/ru/lb2/Building-a-connector.html
    output: 'web'
    children:

    - title: 'Implementing create, retrieve, update, and delete methods'
      url: /doc/ru/lb2/Implementing-create-retrieve-update-and-delete-methods.html
      output: 'web, pdf'

    - title: 'Implementing model discovery'
      url: /doc/ru/lb2/Implementing-model-discovery.html
      output: 'web, pdf'

    - title: 'Implementing auto-migration'
      url: /doc/ru/lb2/Implementing-auto-migration.html
      output: 'web, pdf'

- title: 'Connectors reference'
  url: /doc/ru/lb2/Connectors-reference.html
  output: 'web'
  children:

  - title: 'Memory connector'
    url: /doc/ru/lb2/Memory-connector.html
    output: 'web, pdf'

  - title: 'Database connectors'
    url: /doc/ru/lb2/Database-connectors.html
    output: 'web'
    children:

    - title: 'Cloudant connector'
      url: /doc/ru/lb2/Cloudant-connector.html
      output: 'web, pdf'

    - title: DashDB
      url: /doc/ru/lb2/DashDB.html
      output: 'web, pdf'

    - title: 'DB2 connector'
      url: /doc/ru/lb2/DB2-connector.html
      output: 'web, pdf'

    - title: 'DB2 for z/OS'
      url: /doc/ru/lb2/DB2-for-z-OS.html
      output: 'web, pdf'

    - title: Informix
      url: /doc/ru/lb2/Informix.html
      output: 'web, pdf'

    - title: 'MongoDB connector'
      url: /doc/ru/lb2/MongoDB-connector.html
      output: 'web, pdf'
      children:

      - title: 'MongoDB Connector Tutorial'
        url: /doc/ru/lb2/Connecting-to-MongoDB.html
        output: 'web, pdf'

      - title: 'Using MongoLab'
        url: /doc/ru/lb2/Using-MongoLab.html
        output: 'web, pdf'

    - title: 'MySQL connector'
      url: /doc/ru/lb2/MySQL-connector.html
      output: 'web, pdf'
      children:

      - title: 'MySQL Connector Tutorial'
        url: /doc/ru/lb2/Connecting-to-MySQL.html
        output: 'web, pdf'

    - title: 'Oracle connector'
      url: /doc/ru/lb2/Oracle-connector.html
      output: 'web, pdf'
      children:

      - title: 'Installing the Oracle connector'
        url: /doc/ru/lb2/Installing-the-Oracle-connector.html
        output: 'web, pdf'

      - title: 'Oracle connector tutorial'
        url: /doc/ru/lb2/Connecting-to-Oracle.html
        output: 'web, pdf'

    - title: 'PostgreSQL connector'
      url: /doc/ru/lb2/PostgreSQL-connector.html
      output: 'web, pdf'
      children:

      - title: 'PostgreSQL connector tutorial'
        url: /doc/ru/lb2/Connecting-to-PostgreSQL.html
        output: 'web, pdf'

    - title: 'Redis connector'
      url: /doc/ru/lb2/Redis-connector.html
      output: 'web, pdf'

    - title: 'SQL Server connector'
      url: /doc/ru/lb2/SQL-Server-connector.html
      output: 'web, pdf'
      children:

      - title: 'SQL Server connector tutorial'
        url: /doc/ru/lb2/Connecting-to-Microsoft-SQL-Server.html
        output: 'web, pdf'

    - title: 'SQLite3 connector'
      url: /doc/ru/lb2/SQLite3.html
      output: 'web, pdf'

  - title: 'Other connectors'
    url: /doc/ru/lb2/Other-connectors.html
    output: 'web'
    children:

    - title: 'Email connector'
      url: /doc/ru/lb2/Email-connector.html
      output: 'web, pdf'

    - title: 'Push connector'
      url: /doc/ru/lb2/Push-connector.html
      output: 'web, pdf'

    - title: 'Remote connector'
      url: /doc/ru/lb2/Remote-connector.html
      output: 'web, pdf'
      children:

      - title: 'Remote connector example'
        url: /doc/ru/lb2/Remote-connector-example.html
        output: 'web, pdf'

      - title: 'Strong Remoting'
        url: /doc/ru/lb2/Strong-Remoting.html
        output: 'web, pdf'

    - title: 'REST connector'
      url: /doc/ru/lb2/REST-connector.html
      output: 'web, pdf'
      children:

      - title: 'REST connector example'
        url: /doc/ru/lb2/REST-connector-example.html
        output: 'web, pdf'

    - title: 'SOAP connector'
      url: /doc/ru/lb2/SOAP-connector.html
      output: 'web, pdf'
      children:

      - title: 'SOAP connector example'
        url: /doc/ru/lb2/SOAP-Connector-example.html
        output: 'web, pdf'

    - title: 'Storage connector'
      url: /doc/ru/lb2/Storage-connector.html
      output: 'web, pdf'

    - title: 'Swagger connector'
      url: /doc/ru/lb2/Swagger-connector.html
      output: 'web, pdf'

  - title: 'Community connectors'
    url: /doc/ru/lb2/Community-connectors.html
    output: 'web, pdf'

- title: 'Working with data'
  url: /doc/ru/lb2/Working-with-data.html
  output: 'web, pdf'
  children:

  - title: 'Creating, updating, and deleting data'
    url: /doc/ru/lb2/Creating-updating-and-deleting-data.html
    output: 'web, pdf'

    children:
    - title: 'Querying data'
      url: /doc/ru/lb2/Querying-data.html
      output: 'web'
      children:

      - title: 'Fields filter'
        url: /doc/ru/lb2/Fields-filter.html
        output: 'web, pdf'

      - title: 'Include filter'
        url: /doc/ru/lb2/Include-filter.html
        output: 'web, pdf'

      - title: 'Limit filter'
        url: /doc/ru/lb2/Limit-filter.html
        output: 'web, pdf'

      - title: 'Order filter'
        url: /doc/ru/lb2/Order-filter.html
        output: 'web, pdf'

      - title: 'Skip filter'
        url: /doc/ru/lb2/Skip-filter.html
        output: 'web, pdf'

      - title: 'Where filter'
        url: /doc/ru/lb2/Where-filter.html
        output: 'web, pdf'

    - title: 'Advanced topics: data'
      url: /doc/ru/lb2/Advanced-topics-data.html
      output: 'web'
      children:

      - title: 'Realtime server-sent events'
        url: /doc/ru/lb2/Realtime-server-sent-events.html
        output: 'web, pdf'

      - title: 'AngularJS LiveSet example'
        url: /doc/ru/lb2/AngularJS-LiveSet-Example.html
        output: 'web, pdf'

- title: 'Adding application logic'
  url: /doc/ru/lb2/Adding-application-logic.html
  output: 'web, pdf'
  children:

  - title: 'Working with LoopBack objects'
    url: /doc/ru/lb2/Working-with-LoopBack-objects.html
    output: 'web, pdf'

  - title: 'Adding logic to models'
    url: /doc/ru/lb2/Adding-logic-to-models.html
    output: 'web'
    children:

    - title: 'Remote methods'
      url: /doc/ru/lb2/Remote-methods.html
      output: 'web, pdf'

    - title: 'Remote hooks'
      url: /doc/ru/lb2/Remote-hooks.html
      output: 'web, pdf'

    - title: 'Operation hooks'
      url: /doc/ru/lb2/Operation-hooks.html
      output: 'web, pdf'

    - title: 'Model hooks'
      url: /doc/ru/lb2/Model-hooks.html
      output: 'web, pdf'

    - title: 'Connector hooks'
      url: /doc/ru/lb2/Connector-hooks.html
      output: 'web, pdf'

    - title: 'Tutorial: Application logic'
      url: /doc/ru/lb2/Tutorial-Adding-application-logic.html
      output: 'web, pdf'

  - title: 'Defining boot scripts'
    url: /doc/ru/lb2/Defining-boot-scripts.html
    output: 'web, pdf'

  - title: 'Defining mixins'
    url: /doc/ru/lb2/Defining-mixins.html
    output: 'web, pdf'

  - title: 'Defining middleware'
    url: /doc/ru/lb2/Defining-middleware.html
    output: 'web, pdf'

  - title: 'Middleware example'
    url: /doc/ru/lb2/Middleware-example.html
    output: 'web, pdf'

  - title: 'Using current context'
    url: /doc/ru/lb2/Using-current-context.html
    output: 'web, pdf'

  - title: Events
    url: /doc/ru/lb2/Events.html
    output: 'web, pdf'

  - title: 'Using promises'
    url: /doc/ru/lb2/Using-promises.html
    output: 'web, pdf'

- title: 'Running and debugging apps'
  url: /doc/ru/lb2/Running-and-debugging-apps.html
  output: 'web, pdf'
  children:

    - title: 'Setting debug strings'
      url: /doc/ru/lb2/Setting-debug-strings.html
      output: 'web, pdf'

    - title: 'Preparing for deployment'
      url: /doc/ru/lb2/Preparing-for-deployment.html
      output: 'web, pdf'

    - title: 'Using strong-error-handler'
      url: /doc/ru/lb2/Using-strong-error-handler.html
      output: 'web, pdf'

- title: 'LoopBack components'
  url: /doc/ru/lb2/LoopBack-components.html
  output: 'web, pdf'
  children:

  - title: 'OAuth 2.0 component'
    url: /doc/ru/lb2/OAuth-2.0.html
    output: 'web, pdf'

  - title: 'Push notification component'
    url: /doc/ru/lb2/Push-notifications.html
    output: 'web, pdf'
    children:

    - title: 'Push notifications for iOS apps'
      url: /doc/ru/lb2/Push-notifications-for-iOS-apps.html
      output: 'web, pdf'

    - title: 'Push notifications for Android apps'
      url: /doc/ru/lb2/Push-notifications-for-Android-apps.html
      output: 'web, pdf'

  - title: 'Storage component'
    url: /doc/ru/lb2/Storage-component.html
    output: 'web'
    children:

    - title: 'Storage component REST API'
      url: /doc/ru/lb2/Storage-component-REST-API.html
      output: 'web, pdf'

    - title: 'Storage component example'
      url: /doc/ru/lb2/Storage-example.html
      output: 'web, pdf'

  - title: 'Passport login component'
    url: /doc/ru/lb2/Third-party-login-using-Passport.html
    output: 'web'
    children:

    - title: 'Configuring providers.json'
      url: /doc/ru/lb2/Configuring-providers.json.html
      output: 'web, pdf'

    - title: 'Tutorial: third-party login'
      url: /doc/ru/lb2/Tutorial-third-party-login.html
      output: 'web, pdf'

  - title: Synchronization component
    url: /doc/ru/lb2/Synchronization.html
    output: 'web,'
    children:

    - title: 'Tutorial: Offline Synchronization'
      url: /doc/ru/lb2/Tutorial-Offline-Synchronization.html
      output: 'web, pdf'

    - title: 'Advanced topics - sync'
      url: /doc/ru/lb2/Advanced-topics-sync.html
      output: 'web, pdf'

  - title: 'Creating components'
    url: /doc/ru/lb2/Creating-components.html
    output: 'web, pdf'

- title: 'Command-line tools'
  url: /doc/ru/lb2/Command-line-tools.html
  output: 'web, pdf'
  children:

  - title: 'ACL generator'
    url: /doc/ru/lb2/ACL-generator.html
    output: 'web, pdf'

  - title: 'API definition generator'
    url: /doc/ru/lb2/API-definition-generator.html
    output: 'web, pdf'

  - title: 'Application generator'
    url: /doc/ru/lb2/Application-generator.html
    output: 'web, pdf'

  - title: 'Boot script generator'
    url: /doc/ru/lb2/Boot-script-generator.html
    output: 'web, pdf'

  - title: 'Data source generator'
    url: /doc/ru/lb2/Data-source-generator.html
    output: 'web, pdf'

  - title: 'Middleware generator'
    url: /doc/ru/lb2/Middleware-generator.html
    output: 'web, pdf'

  - title: 'Model generator'
    url: /doc/ru/lb2/Model-generator.html
    output: 'web, pdf'

  - title: 'Property generator'
    url: /doc/ru/lb2/Property-generator.html
    output: 'web, pdf'

  - title: 'Relation generator'
    url: /doc/ru/lb2/Relation-generator.html
    output: 'web, pdf'

  - title: 'Remote method generator'
    url: /doc/ru/lb2/Remote-method-generator.html
    output: 'web, pdf'

  - title: 'Swagger generator'
    url: /doc/ru/lb2/Swagger-generator.html
    output: 'web, pdf'

  - title: 'Refresh definitions command'
    url: /doc/ru/lb2/Refresh-definitions-command.html
    output: 'web, pdf'

- title: 'Client SDKs'
  url: /doc/ru/lb2/Client-SDKs.html
  output: 'web, pdf'
  children:

  - title: 'iOS SDK'
    url: /doc/ru/lb2/iOS-SDK.html
    output: 'web, pdf'
    children:

    - title: 'Getting started with the iOS SDK'
      url: /doc/ru/lb2/IOS-getting-started.html
      output: 'web, pdf'

  - title: 'Android SDK'
    url: /doc/ru/lb2/Android-SDK.html
    output: 'web'
    children:

    - title: 'Getting started with the Android SDK'
      url: /doc/ru/lb2/Tutorial-android-getting-started.html
      output: 'web, pdf'

    - title: 'Working with files using the Android SDK'
      url: /doc/ru/lb2/Working-with-files-using-the-Android-SDK.html
      output: 'web, pdf'

    - title: 'Push notifications using Android SDK'
      url: /doc/ru/lb2/Push-notifications-using-Android-SDK.html
      output: 'web, pdf'

    - title: 'Working with the LocalInstallation class'
      url: /doc/ru/lb2/Working-with-the-LocalInstallation-class.html
      output: 'web, pdf'

  - title: 'AngularJS SDK'
    url: /doc/ru/lb2/AngularJS-JavaScript-SDK.html
    output: 'web'
    children:

    - title: 'Angular example app'
      url: /doc/ru/lb2/Angular-example-app.html
      output: 'web, pdf'

    - title: 'AngularJS Grunt plugin'
      url: /doc/ru/lb2/AngularJS-Grunt-plugin.html
      output: 'web, pdf'

    - title: 'Generating Angular API docs'
      url: /doc/ru/lb2/Generating-Angular-API-docs.html
      output: 'web, pdf'

    - title: 'Angular 2 SDK'
      url: /doc/ru/lb2/Angular-2-SDK.html
      output: 'web, pdf'

  - title: 'Xamarin SDK'
    url: /doc/ru/lb2/Xamarin-SDK.html
    output: 'web'
    children:

    - title: 'Xamarin client API'
      url: /doc/ru/lb2/Xamarin-client-API.html
      output: 'web, pdf'

    - title: 'Xamarin example app'
      url: /doc/ru/lb2/Xamarin-example-app.html
      output: 'web, pdf'

  - title: 'Isomorphic LoopBack'
    url: /doc/ru/lb2/LoopBack-in-the-client.html
    output: 'web'
    children:

    - title: 'Running LoopBack in the browser'
      url: /doc/ru/lb2/Running-LoopBack-in-the-browser.html
      output: 'web, pdf'

    - title: 'Using Browserify'
      url: /doc/ru/lb2/Using-Browserify.html
      output: 'web, pdf'

    - title: 'Isomorphic example'
      url: /doc/ru/lb2/Isomorphic-LoopBack-example.html
      output: 'web, pdf'

- title: 'Ссылка макет проекта'
  url: /doc/ru/lb2/Project-layout-reference.html
  translated: true
  output: 'web, pdf'
  children:

  - title: 'client directory'
    url: /doc/ru/lb2/client-directory.html
    output: 'web, pdf'

  - title: 'common directory'
    url: /doc/ru/lb2/common-directory.html
    output: 'web'
    children:

    - title: 'Model definition JSON file'
      url: /doc/ru/lb2/Model-definition-JSON-file.html
      output: 'web, pdf'

  - title: package.json
    url: /doc/ru/lb2/package.json.html
    output: 'web, pdf'

  - title: 'server directory'
    url: /doc/ru/lb2/server-directory.html
    output: 'web'
    children:

    - title: config.json
      url: /doc/ru/lb2/config.json.html
      output: 'web, pdf'

    - title: datasources.json
      url: /doc/ru/lb2/datasources.json.html
      output: 'web, pdf'

    - title: middleware.json
      url: /doc/ru/lb2/middleware.json.html
      output: 'web, pdf'

    - title: model-config.json
      url: /doc/ru/lb2/model-config.json.html
      output: 'web, pdf'

    - title: server.js
      url: /doc/ru/lb2/server.js.html
      translated: true
      output: 'web, pdf'

- title: 'Node reference'
  url: /doc/ru/lb2/Node-reference.html
  output: 'web, pdf'
  children:

  - title: 'LoopBack types'
    url: /doc/ru/lb2/LoopBack-types.html
    output: 'web, pdf'

  - title: 'Valid names in LoopBack'
    url: /doc/ru/lb2/Valid-names-in-LoopBack.html
    output: 'web, pdf'

  - title: 'Basic model object'
    url: /doc/ru/lb2/Basic-model-object.html
    output: 'web, pdf'

  - title: 'Connected model object'
    url: /doc/ru/lb2/Connected-model-object.html
    output: 'web, pdf'

  - title: 'Error object'
    url: /doc/ru/lb2/Error-object.html
    output: 'web, pdf'

  - title: 'LoopBack middleware'
    url: /doc/ru/lb2/LoopBack-middleware.html
    output: 'web, pdf'<|MERGE_RESOLUTION|>--- conflicted
+++ resolved
@@ -148,7 +148,7 @@
     output: 'web, pdf'
 
   - title: 'Learn more'
-    url: /doc/ru/lb2/Learn-more.html  
+    url: /doc/ru/lb2/Learn-more.html
     output: 'web, pdf'
 
 - title: 'Security advisories'
@@ -392,19 +392,10 @@
       url: /doc/ru/lb2/Application-REST-API.html
       output: 'web, pdf'
 
-<<<<<<< HEAD
-    - title: 'Email REST API'
-      url: /doc/ru/lb2/Email-REST-API.html
-      output: 'web, pdf'
-
     - title: 'Relation REST API'
       url: /doc/ru/lb2/Relation-REST-API.html
       output: 'web, pdf'
-=======
-      - title: 'Relation REST API'
-        url: /doc/en/lb2/Relation-REST-API.html
-        output: 'web, pdf'
->>>>>>> b0f94ad0
+
 
     - title: 'Role REST API'
       url: /doc/ru/lb2/Role-REST-API.html
